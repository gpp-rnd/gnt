--- conflicted
+++ resolved
@@ -106,10 +106,7 @@
 # IDE settings
 .vscode/
 .idea/
-<<<<<<< HEAD
-=======
 
 # venv settings
 Pipfile
-Pipfile.lock
->>>>>>> 6c91a181
+Pipfile.lock